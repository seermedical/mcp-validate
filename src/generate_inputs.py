"""
Script of functions to generate predicted and true output matrices.
"""

from typing import List, Mapping, Union

import numpy as np
import spacy

QUESTIONS_DICT = {
    "before": [
        "What other things do you experience right before or at the beginning of a seizure?",
        "Please describe what you feel right before or at the beginning of a seizure.",
        "Please specify other warning.",
        "Which warnings do you get before you have a seizure?",
    ],
    "during": [
        "Please specify other symptoms.",
        "Describe what happens during your seizures.",
    ],
    "duration": ["How long do your seizures last?"],
}


KEYWORDS_DICT = {
    0: {
        "before": ["pale", "white", "dizzy", "dissy", "vertigo", ("light", "head")],
    },
    1: {
        "before": ["toilet", "restroom"],
        "during": ["conscious", "fall", "aware", "faint", "blackout", ("black", "out")],
    },
    2: {"during": ["collapse", "droop", "slump"]},
    3: {
        "during": ["eye", "close", "shut"],
        "duration": [
            "7 - 15 minutes",
            "more than 15 minutes",
        ],
    },
    4: {"before": ["headache", "migraine", ("head", "ache")]},
    5: {"before": ["pain", "cough", "stand"], "during": ["fell", "fall"]},
}


def search_keywords(
    response_list: List[str],
    keywords_list: List[Union[str, tuple]],
) -> Union[bool, None]:
    """Determines if any keywords exist in a list of words.

    Takes a list of words derived from a patient's response/s and searches
    for specific keywords. In some instances, multiple keywords are
    required to determine a match, e.g. "black" and "out" in the instance
    of "black out".

    Args:
        response_list: List of words derived from a patient's response/s.
        keywords_list: List of keywords to match.

    Returns:
        bool: Returns True if any keywords in list of words, else False.
    """
    matched_words = []

    for keyword in keywords_list:
        if type(keyword) == str:
            matched_words.append(any(keyword in word for word in response_list))

        else:
            matched_split_words = []
            for split_word in keyword:
                matched_split_words.append(
                    any(split_word in word for word in response_list)
                )
            matched_words.append(all(matched_split_words))

    return any(matched_words)


def matches_criteria(
    nlp: spacy.language.Language,
    response_dict: Mapping[str, str],
    keywords_dict: Mapping[str, List[Union[str, tuple]]],
) -> bool:
    """Determines if patient reponses fill given criteria for a particular input.

    Takes dict of a patient's responses and returns True if a patient
    matches a given set of criteria, and False if the patient does not match a
    given set of criteria.

    Args:
        response_dict: A patient's responses to a set of questions. Key-value pairs
            represent questions and responses.
            Example: {
                "Question 1": "Response 1",
                "Question 2": "Response 2",
                ...
            }
        keywords_dict: A set of criteria required for a given input. Key-value pairs
            represent an input's criteria category and criteria keywords. The criteria
            category, e.g. "before" is used to determine which questions from the list of
            available questions is relevant.
            Example: {
                "before": ["toilet", "restroom"],
                "during": ["conscious", "fall", "aware", "faint", "blackout", ("black", "out")]
                }

    Returns:
        bool: Returns True if all criteria is matched, elif False if no criteria
            is matched, else None if no relevant questions are answered.
    """

    matched_criteria = []

    # Filter response_dict (patient's responses) to relevant questions only
    for criteria, keywords_list in keywords_dict.items():
        relevant_questions = QUESTIONS_DICT[criteria]
        relevant_responses = {
            k: v for k, v in response_dict.items() if k in relevant_questions
        }

        if not any(relevant_responses.values()):
            matched_criteria.append(None)
            continue

        # Use Spacy's NLP module to generate a list of strings from patient's responses
        input_sentences = " ".join(relevant_responses.values())
        split_words_doc = list(nlp(input_sentences))
        split_words_lst = set([token.text.lower() for token in split_words_doc])

        # Search for keywords in patient's responses
        matched_criteria.append(search_keywords(split_words_lst, keywords_list))

    # Return None if no responses to relevant questions
    if matched_criteria.count(None) == len(matched_criteria):
        return None

    return all(matched_criteria)


def transform_input(input_dict: Mapping[str, Mapping[str, str]]) -> np.ndarray:
    """Takes dictionary of patient responses and generates a
    One Hot Encoded matrix."

        Args:
            input_dict (dict): Dictionary where keys represent a patient,
                enclosing another dictionary of key (question), value (answer) pairs.
                N.b. If no value (answer), to a key (question), an empty string is expected.
                Example:
                    {
                        'patient_1': {
                            'How long do your seizures last?': 'a few seconds',
                            'Describe what happens during your seizures.': '',
                            ...
                        }
                    }
        Returns:
            np.ndarray: Input array where rows represent each patient, and columns
                represent each input (i.e. question).
                Inputs are as follows:
                    Input 1 - Did skin turn pale before event?
                    Input 2 - Before event included urination or defacation, AND event included loss of
                                consciousness.
                    Input 3 - Event duration was < 10 sec, AND event included loss of awareness and
                                fall / slump
                    Input 4 - Event duration was > 10 min, AND event included eyes closed
                    Input 5 - Before event included severe headache
                    Input 6 - Before event included standing up OR sit up OR posture change OR coughing
                                OR pain, AND event included falling
<<<<<<< HEAD

                    Elements are represented as NaN = no data, 0 = 'no', or 1 = 'yes'.
                    Example:
                        # +--------+--------+--------+--------+--------+--------+
                        # | flag_1 | flag_2 | flag_3 | flag_4 | flag_5 | flag_6 |
                        # +--------+--------+--------+--------+--------+--------+
                        # | NaN    | NaN    | NaN    | NaN    | NaN    | NaN    |
                        # +--------+--------+--------+--------+--------+--------+
                        # | 1      | 1      | 1      | NaN    | 0      | 0      |
                        # +--------+--------+--------+--------+--------+--------+
                        # | 1      | 1      | 0      | 0      | 1      | 1      |
                        # +--------+--------+--------+--------+--------+--------+
=======
                    Input 7 - Has grey matter lesion (via imaging)
                    Input 8 - Event included lip smacking OR chewing
                    Input 9 - Events are nocturnal-only
                    Input 10 - Onset >= 21 y.o.
                    Input 11 - Event duration < 20 sec, AND event included staring OR blank OR unresponsive
                                OR unaware, AND after event did not include confusion
                    Input 12 - Before event excluded resting NOR sleeping AND event included jerks
                    Input 13 - Before event included waking w/in 1 hr OR jerking AND event included
                                convulsions on both sides, stiffening, jerks

                    Elements are represented as NaN = no data, 0 = 'no', or 1 = 'yes'.
                Example:
                    # +--------+--------+--------+--------+--------+--------+--------+------+----------------+----------+---------+-------+--------------+
                    # | flag_1 | flag_2 | flag_3 | flag_4 | flag_5 | flag_6 | lesion | lips | night_seizures | onset_21 | staring | jerks | tonic_clonic |
                    # +--------+--------+--------+--------+--------+--------+--------+------+----------------+----------+---------+-------+--------------+
                    # | NaN    | NaN    | NaN    | NaN    | NaN    | NaN    | 1      | 0    | 0              | 0        | 0       | 0     | 0            |
                    # +--------+--------+--------+--------+--------+--------+--------+------+----------------+----------+---------+-------+--------------+
                    # | 1      | 1      | 1      | 0      | 0      | 0      | 1      | 0    | 0              | 0        | 0       | 0     | 0            |
                    # +--------+--------+--------+--------+--------+--------+--------+------+----------------+----------+---------+-------+--------------+
                    # | 1      | 1      | 1      | 0      | 0      | 0      | 0      | 0    | 0              | 0        | 1       | 1     | 0            |
                    # +--------+--------+--------+--------+--------+--------+--------+------+----------------+----------+---------+-------+--------------+
>>>>>>> 2ca1e3ff
    """

    nlp = spacy.load("en_core_web_sm")

    # Init (transformed) One Hot Encoded input array
    input_array = np.zeros([len(input_dict), 13])

    for row_idx, patient_dict in enumerate(input_dict.values()):

        # Set row to np.nan if no responses
        if not any(patient_dict.values()):
            input_array[row_idx, :] = np.nan

        for col_idx, keywords_dict in KEYWORDS_DICT.items():

            input_array[row_idx, col_idx] = matches_criteria(
                nlp, patient_dict, keywords_dict
            )

    input_array = input_array.astype(float)
    return input_array<|MERGE_RESOLUTION|>--- conflicted
+++ resolved
@@ -159,51 +159,27 @@
             np.ndarray: Input array where rows represent each patient, and columns
                 represent each input (i.e. question).
                 Inputs are as follows:
-                    Input 1 - Did skin turn pale before event?
-                    Input 2 - Before event included urination or defacation, AND event included loss of
-                                consciousness.
-                    Input 3 - Event duration was < 10 sec, AND event included loss of awareness and
-                                fall / slump
-                    Input 4 - Event duration was > 10 min, AND event included eyes closed
-                    Input 5 - Before event included severe headache
-                    Input 6 - Before event included standing up OR sit up OR posture change OR coughing
-                                OR pain, AND event included falling
-<<<<<<< HEAD
-
-                    Elements are represented as NaN = no data, 0 = 'no', or 1 = 'yes'.
-                    Example:
-                        # +--------+--------+--------+--------+--------+--------+
-                        # | flag_1 | flag_2 | flag_3 | flag_4 | flag_5 | flag_6 |
-                        # +--------+--------+--------+--------+--------+--------+
-                        # | NaN    | NaN    | NaN    | NaN    | NaN    | NaN    |
-                        # +--------+--------+--------+--------+--------+--------+
-                        # | 1      | 1      | 1      | NaN    | 0      | 0      |
-                        # +--------+--------+--------+--------+--------+--------+
-                        # | 1      | 1      | 0      | 0      | 1      | 1      |
-                        # +--------+--------+--------+--------+--------+--------+
-=======
-                    Input 7 - Has grey matter lesion (via imaging)
-                    Input 8 - Event included lip smacking OR chewing
-                    Input 9 - Events are nocturnal-only
-                    Input 10 - Onset >= 21 y.o.
-                    Input 11 - Event duration < 20 sec, AND event included staring OR blank OR unresponsive
-                                OR unaware, AND after event did not include confusion
-                    Input 12 - Before event excluded resting NOR sleeping AND event included jerks
-                    Input 13 - Before event included waking w/in 1 hr OR jerking AND event included
-                                convulsions on both sides, stiffening, jerks
-
-                    Elements are represented as NaN = no data, 0 = 'no', or 1 = 'yes'.
+                Input 1 - Did skin turn pale before event?
+                Input 2 - Before event included urination or defacation, AND event included loss of
+                    consciousness.
+                Input 3 - Event duration was < 10 sec, AND event included loss of awareness and
+                    fall / slump
+                Input 4 - Event duration was > 10 min, AND event included eyes closed
+                Input 5 - Before event included severe headache
+                Input 6 - Before event included standing up OR sit up OR posture change OR coughing
+                    OR pain, AND event included falling
+
+                Elements are represented as NaN = no data, 0 = 'no', or 1 = 'yes'.
                 Example:
-                    # +--------+--------+--------+--------+--------+--------+--------+------+----------------+----------+---------+-------+--------------+
-                    # | flag_1 | flag_2 | flag_3 | flag_4 | flag_5 | flag_6 | lesion | lips | night_seizures | onset_21 | staring | jerks | tonic_clonic |
-                    # +--------+--------+--------+--------+--------+--------+--------+------+----------------+----------+---------+-------+--------------+
-                    # | NaN    | NaN    | NaN    | NaN    | NaN    | NaN    | 1      | 0    | 0              | 0        | 0       | 0     | 0            |
-                    # +--------+--------+--------+--------+--------+--------+--------+------+----------------+----------+---------+-------+--------------+
-                    # | 1      | 1      | 1      | 0      | 0      | 0      | 1      | 0    | 0              | 0        | 0       | 0     | 0            |
-                    # +--------+--------+--------+--------+--------+--------+--------+------+----------------+----------+---------+-------+--------------+
-                    # | 1      | 1      | 1      | 0      | 0      | 0      | 0      | 0    | 0              | 0        | 1       | 1     | 0            |
-                    # +--------+--------+--------+--------+--------+--------+--------+------+----------------+----------+---------+-------+--------------+
->>>>>>> 2ca1e3ff
+                    # +--------+--------+--------+--------+--------+--------+
+                    # | flag_1 | flag_2 | flag_3 | flag_4 | flag_5 | flag_6 |
+                    # +--------+--------+--------+--------+--------+--------+
+                    # | NaN    | NaN    | NaN    | NaN    | NaN    | NaN    |
+                    # +--------+--------+--------+--------+--------+--------+
+                    # | 1      | 1      | 1      | NaN    | 0      | 0      |
+                    # +--------+--------+--------+--------+--------+--------+
+                    # | 1      | 1      | 0      | 0      | 1      | 1      |
+                    # +--------+--------+--------+--------+--------+--------+
     """
 
     nlp = spacy.load("en_core_web_sm")
