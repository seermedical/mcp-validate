"""
Script of functions to generate predicted and true output matrices.
"""

from typing import Mapping, Sequence

import numpy as np
import spacy

QUESTION_1 = 'What other things do you experience right before or at the beginning of a seizure?'
QUESTION_2 = 'Please describe what you feel right before or at the beginning of a seizure.'
QUESTION_3 = 'Please specify other warning.'
QUESTION_4 = 'Please specify other injuries.'
QUESTION_5 = 'What injuries have you experienced during a seizure?'
QUESTION_6 = 'Please specify other symptoms.'
QUESTION_7 = 'Describe what happens during your seizures.'
QUESTION_8 = 'Please describe what you feel right before or at the beginning of a seizure.'
QUESTION_9 = 'How long do your seizures last?'

FLAG_KEYS_BEFORE = [QUESTION_1, QUESTION_2, QUESTION_3]
FLAG_KEYS_DURING = [QUESTION_6, QUESTION_7]
FLAG_KEYS_DURATION = [QUESTION_9]

FLAG_1_KEYWORDS = ['pale', 'white']
FLAG_2_KEYWORDS = ['']
FLAG_3_KEYWORDS = ['collapse', 'droop', 'slump']
FLAG_4_KEYWORDS_DURING = ['eye', 'close', 'shut']
FLAG_4_KEYWORDS_DURATION = [
    '7 - 15 minutes', 'more than 15 minutes'
]  # TODO: check with MCPV team that format is in str
FLAG_5_KEYWORDS = ['headache', 'migraine']
FLAG_6_KEYWORDS_BEFORE = ['pain', 'cough', 'stand']
FLAG_6_KEYWORDS_DURING = ['fell', 'fall']


class InputFilter:

    nlp = spacy.load("en_core_web_sm")

<<<<<<< HEAD
def get_input_value(input_dict: Mapping[str, str],
                    list_of_keywords: Sequence[str]):
=======
    def __init__(self, patient_dict):
        self.patient_dict = patient_dict
>>>>>>> 574d842e

    def get_flag_value(self, list_of_keys: Sequence[str],
                       list_of_keywords: Sequence[str]) -> bool:
        # Filter the patient dict of keys (questions) and values (answers)
        input_dict = {key: self.patient_dict[key] for key in list_of_keys}

        # Return NaN if no answers provided to key questions
        input_values = input_dict.values()
        if not any(input_values):
            return np.nan

        input_values_string = ' '.join(input_values)
        split_words = list(InputFilter.nlp(input_values_string))

        return any([
            keyword for keyword in list_of_keywords if keyword in split_words
        ])


def transform_input(input_dict: Mapping[str, Mapping[str, str]]) -> np.ndarray:
    """Takes dictionary of patient's responses to survey questions
    and transforms to One Hot Encoded matrix."

    Args:
        input_dict (dict): Dictionary where keys represent a patient,
            enclosing another dictionary of key (question), value (answer) pairs.
            N.b. If no value (answer), to a key (question), an empty string is expected.
            Example:
                {
                    'patient_1': {
                        'How long do your seizures last?': 'a few seconds',
                        'Describe what happens during your seizures.': '',
                        ...
                    }
                }
=
    Returns:
        np.ndarray: Input array where rows represent each patient, and columns
            represent each input (i.e. question). Inputs are as follows:
                input_1 - Did skin turn pale before event?
                input_2 - Before event included urination or defacation, AND event included loss of
                            consciousness
                input_3 - Event duration was < 10 sec, AND event included loss of awareness and
                            fall / slump
                input_4 - Event duration was > 10 min, AND event included eyes closed
                input_5 - Before event included severe headache
                input 6 - Before event included standing up OR sit up OR posture change OR coughing
                            OR pain, AND event included falling
                input_7 - Has grey matter lesion (via imaging)
                input_8 - Event included lip smacking OR chewing
                input_9 - Events are nocturnal-only
                input_10 - Onset >= 21 y.o.
                input_11 - Event duration < 20 sec, AND event included staring OR blank OR unresponsive
                            OR unaware, AND after event did not include confusion
                input_12 - Before event excluded resting NOR sleeping AND event included jerks
                input_13 - Before event included waking w/in 1 hr OR jerking AND event included
                            convulsions on both sides, stiffening, jerks

                Elements are represented as NaN = no data, 0 = 'no', or 1 = 'yes'.
                Example:
                    # +--------+--------+--------+--------+--------+--------+--------+------+----------------+----------+---------+-------+--------------+
                    # | flag_1 | flag_2 | flag_3 | flag_4 | flag_5 | flag_6 | lesion | lips | night_seizures | onset_21 | staring | jerks | tonic_clonic |
                    # +--------+--------+--------+--------+--------+--------+--------+------+----------------+----------+---------+-------+--------------+
                    # | NaN    | NaN    | NaN    | NaN    | NaN    | NaN    | 1      | 0    | 0              | 0        | 0       | 0     | 0            |
                    # +--------+--------+--------+--------+--------+--------+--------+------+----------------+----------+---------+-------+--------------+
                    # | 1      | 1      | 1      | 0      | 0      | 0      | 1      | 0    | 0              | 0        | 0       | 0     | 0            |
                    # +--------+--------+--------+--------+--------+--------+--------+------+----------------+----------+---------+-------+--------------+
                    # | 1      | 1      | 1      | 0      | 0      | 0      | 0      | 0    | 0              | 0        | 1       | 1     | 0            |
                    # +--------+--------+--------+--------+--------+--------+--------+------+----------------+----------+---------+-------+--------------+
    """

    # Init (transformed) One Hot Encoded input array
<<<<<<< HEAD
    input_array = np.zeros(input_dict.__len__(), 13)

    for idx, patient in enumerate(patients):
        patient_dict = input_dict[patient]

        input_array[idx, 0] = get_input_value(
            input_dict={key: patient_dict[key]
                        for key in FLAG_1_KEYS},
            list_of_keywords=FLAG_1_KEYWORDS)
        input_array[idx, 1] = get_input_value(
            {key: patient_dict[key]
             for key in FLAG_2_KEYS},
            list_of_keywords=FLAG_2_KEYWORDS)
        input_array[idx, 2] = get_input_value(
            {key: patient_dict[key]
             for key in FLAG_3_KEYS},
            list_of_keywords=FLAG_3_KEYWORDS)
        input_array[idx, 3] = get_input_value(
            {key: patient_dict[key]
             for key in FLAG_4_KEYS},
            list_of_keywords=FLAG_4_KEYWORDS)
        input_array[idx, 4] = get_input_value(
            {key: patient_dict[key]
             for key in FLAG_5_KEYS},
            list_of_keywords=FLAG_5_KEYWORDS)
        input_array[idx, 5] = get_input_value(
            {key: patient_dict[key]
             for key in FLAG_6_KEYS},
            list_of_keywords=FLAG_6_KEYWORDS)

    return input_array.astype(int)


# Notes: Will need to be more sophisticated than this, e.g. requires
# an AND for questions involving duration
=======
    input_array = np.zeros(len(input_dict), 13)

    for idx, patient_dict in enumerate(input_dict.values()):

        filter_input = InputFilter(patient_dict=patient_dict)
        # Flag 1: Pale skin before event
        input_array[idx, 0] = filter_input.get_flag_value(
            list_of_keys=FLAG_KEYS_BEFORE, list_of_keywords=FLAG_1_KEYWORDS)

        # Flag 2:
        input_array[idx, 1] = filter_input.get_flag_value(
            list_of_keys=FLAG_KEYS_DURING, list_of_keywords=FLAG_2_KEYWORDS)

        # Flag 3: Fall or slump with loss of awareness
        # during event
        input_array[idx, 2] = filter_input.get_flag_value(
            list_of_keys=FLAG_KEYS_DURING, list_of_keywords=FLAG_3_KEYWORDS)

        # Flag 4: Seizure with eyes closed lasting longer than 10 minutes
        input_array[idx, 3] = all(
            filter_input.get_flag_value(
                list_of_keys=FLAG_KEYS_DURING,
                list_of_keywords=FLAG_4_KEYWORDS_DURING),
            filter_input.get_flag_value(
                list_of_keys=FLAG_KEYS_DURATION,
                list_of_keywords=FLAG_4_KEYWORDS_DURATION))

        # Flag 5: Severe preictal headache
        input_array[idx, 4] = filter_input.get_flag_value(
            list_of_keys=FLAG_KEYS_BEFORE, list_of_keywords=FLAG_5_KEYWORDS)

        # Flag 6: Fall after posture change, standing, coughing, or pain
        input_array[idx, 5] = all(
            filter_input.get_flag_value(
                list_of_keys=FLAG_KEYS_BEFORE,
                list_of_keywords=FLAG_6_KEYWORDS_BEFORE),
            filter_input.get_flag_value(
                list_of_keys=FLAG_KEYS_DURING,
                list_of_keywords=FLAG_6_KEYWORDS_DURING))

    input_array = input_array.astype(int)

    return input_array
>>>>>>> 574d842e
<|MERGE_RESOLUTION|>--- conflicted
+++ resolved
@@ -37,13 +37,8 @@
 
     nlp = spacy.load("en_core_web_sm")
 
-<<<<<<< HEAD
-def get_input_value(input_dict: Mapping[str, str],
-                    list_of_keywords: Sequence[str]):
-=======
     def __init__(self, patient_dict):
         self.patient_dict = patient_dict
->>>>>>> 574d842e
 
     def get_flag_value(self, list_of_keys: Sequence[str],
                        list_of_keywords: Sequence[str]) -> bool:
@@ -116,43 +111,6 @@
     """
 
     # Init (transformed) One Hot Encoded input array
-<<<<<<< HEAD
-    input_array = np.zeros(input_dict.__len__(), 13)
-
-    for idx, patient in enumerate(patients):
-        patient_dict = input_dict[patient]
-
-        input_array[idx, 0] = get_input_value(
-            input_dict={key: patient_dict[key]
-                        for key in FLAG_1_KEYS},
-            list_of_keywords=FLAG_1_KEYWORDS)
-        input_array[idx, 1] = get_input_value(
-            {key: patient_dict[key]
-             for key in FLAG_2_KEYS},
-            list_of_keywords=FLAG_2_KEYWORDS)
-        input_array[idx, 2] = get_input_value(
-            {key: patient_dict[key]
-             for key in FLAG_3_KEYS},
-            list_of_keywords=FLAG_3_KEYWORDS)
-        input_array[idx, 3] = get_input_value(
-            {key: patient_dict[key]
-             for key in FLAG_4_KEYS},
-            list_of_keywords=FLAG_4_KEYWORDS)
-        input_array[idx, 4] = get_input_value(
-            {key: patient_dict[key]
-             for key in FLAG_5_KEYS},
-            list_of_keywords=FLAG_5_KEYWORDS)
-        input_array[idx, 5] = get_input_value(
-            {key: patient_dict[key]
-             for key in FLAG_6_KEYS},
-            list_of_keywords=FLAG_6_KEYWORDS)
-
-    return input_array.astype(int)
-
-
-# Notes: Will need to be more sophisticated than this, e.g. requires
-# an AND for questions involving duration
-=======
     input_array = np.zeros(len(input_dict), 13)
 
     for idx, patient_dict in enumerate(input_dict.values()):
@@ -195,5 +153,4 @@
 
     input_array = input_array.astype(int)
 
-    return input_array
->>>>>>> 574d842e
+    return input_array