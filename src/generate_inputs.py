"""
Script of functions to generate predicted and true output matrices.
"""

from typing import List, Mapping, Optional

import numpy as np
import spacy

BEFORE_EVENT_QUESTIONS = [
    'What other things do you experience right before or at the beginning of a seizure?',
    'Please describe what you feel right before or at the beginning of a seizure.',
    'Please specify other warning.'
    'Which warnings do you get before you have a seizure?'
]
DURING_EVENT_QUESTIONS = [
    'Please specify other symptoms.',
    'Describe what happens during your seizures.'
]
DURATION_QUESTIONS = ['How long do your seizures last?']

<<<<<<< HEAD
FLAG_1_KEYWORDS = ['pale', 'white', 'dizzy', 'dissy', 'vertigo']
FLAG_1_KEYWORDS_MULTIPLE = ['light', 'head']

=======
FLAG_1_KEYWORDS = ['pale', 'white', 'dizzy',
                   'dissy']  # TODO: add light + head, vertigo multichoice
FLAG_2_KEYWORDS = ['']
>>>>>>> 97f0a2b1
FLAG_3_KEYWORDS = ['collapse', 'droop', 'slump']
FLAG_4_KEYWORDS_DURING = ['eye', 'close', 'shut']
FLAG_4_KEYWORDS_DURATION = [
    '7 - 15 minutes', 'more than 15 minutes'
]  # TODO: check with MCPV team that format is in str
FLAG_5_KEYWORDS = ['headache', 'migraine']
FLAG_5_KEYWORDS_MULTIPLE = ['head', 'ache']
FLAG_6_KEYWORDS_BEFORE = ['pain', 'cough', 'stand']
FLAG_6_KEYWORDS_DURING = ['fell', 'fall']


class InputFilter:

    nlp = spacy.load("en_core_web_sm")

    def __init__(self, patient_dict):
        self.patient_dict = patient_dict

    def get_flag_value(
            self,
            list_of_keys: List[str],
            list_of_keywords: List[str],
            multiple_words_to_match: bool = False) -> Optional[bool]:
        # Filter the patient dict of keys (questions) and values (answers)
        input_dict = {key: self.patient_dict[key] for key in list_of_keys}

        # Return NaN if no answers provided to key questions
        input_values = input_dict.values()
        if not any(input_values):
            return None

        input_sentences = ' '.join(input_values)
        split_words_doc = list(self.nlp(input_sentences))
        split_words_str = set([token.text for token in split_words_doc])

        if not multiple_words_to_match:
            return any(keyword for keyword in list_of_keywords
                       if keyword in split_words_str)
        else:
            return all(keyword for keyword in list_of_keywords
                       if keyword in split_words_str)


def transform_input(input_dict: Mapping[str, Mapping[str, str]]) -> np.ndarray:
    """Takes dictionary of patient's responses to survey questions
    and transforms to One Hot Encoded matrix."

    Args:
        input_dict (dict): Dictionary where keys represent a patient,
            enclosing another dictionary of key (question), value (answer) pairs.
            N.b. If no value (answer), to a key (question), an empty string is expected.
            Example:
                {
                    'patient_1': {
                        'How long do your seizures last?': 'a few seconds',
                        'Describe what happens during your seizures.': '',
                        ...
                    }
                }
=
    Returns:
        np.ndarray: Input array where rows represent each patient, and columns
            represent each input (i.e. question). Inputs are as follows:
                input_1 - Did skin turn pale before event?
                input_2 - Before event included urination or defacation, AND event included loss of
                            consciousness.
                input_3 - Event duration was < 10 sec, AND event included loss of awareness and
                            fall / slump
                input_4 - Event duration was > 10 min, AND event included eyes closed
                input_5 - Before event included severe headache
                input 6 - Before event included standing up OR sit up OR posture change OR coughing
                            OR pain, AND event included falling
                input_7 - Has grey matter lesion (via imaging)
                input_8 - Event included lip smacking OR chewing
                input_9 - Events are nocturnal-only
                input_10 - Onset >= 21 y.o.
                input_11 - Event duration < 20 sec, AND event included staring OR blank OR unresponsive
                            OR unaware, AND after event did not include confusion
                input_12 - Before event excluded resting NOR sleeping AND event included jerks
                input_13 - Before event included waking w/in 1 hr OR jerking AND event included
                            convulsions on both sides, stiffening, jerks

                Elements are represented as NaN = no data, 0 = 'no', or 1 = 'yes'.
                Example:
<<<<<<< HEAD
                    # +--------+--------+--------+--------+--------+--------+------+----------------+----------+---------+-------+--------------+
                    # | flag_1 | flag_3 | flag_4 | flag_5 | flag_6 | lesion | lips | night_seizures | onset_21 | staring | jerks | tonic_clonic |
                    # +--------+--------+--------+--------+--------+--------+------+----------------+----------+---------+-------+--------------+
                    # | NaN    | NaN    | NaN    | NaN    | NaN    | 1      | 0    | 0              | 0        | 0       | 0     | 0            |
                    # +--------+--------+--------+--------+--------+--------+------+----------------+----------+---------+-------+--------------+
                    # | 1      | 1      | 0      | 0      | 0      | 1      | 0    | 0              | 0        | 0       | 0     | 0            |
                    # +--------+--------+--------+--------+--------+--------+------+----------------+----------+---------+-------+--------------+
                    # | 1      | 1      | 0      | 0      | 0      | 0      | 0    | 0              | 0        | 1       | 1     | 0            |
                    # +--------+--------+--------+--------+--------+--------+------+----------------+----------+---------+-------+--------------+
=======
                    # +--------+--------+--------+--------+--------+--------+--------+------+----------------+----------+---------+-------+--------------+
                    # | flag_1 | flag_2 | flag_3 | flag_4 | flag_5 | flag_6 | lesion | lips | night_seizures | onset_21 | staring | jerks | tonic_clonic |
                    # +--------+--------+--------+--------+--------+--------+--------+------+----------------+----------+---------+-------+--------------+
                    # | NaN    | NaN    | NaN    | NaN    | NaN    | NaN    | 1      | 0    | 0              | 0        | 0       | 0     | 0            |
                    # +--------+--------+--------+--------+--------+--------+--------+------+----------------+----------+---------+-------+--------------+
                    # | 1      | 1      | 1      | 0      | 0      | 0      | 1      | 0    | 0              | 0        | 0       | 0     | 0            |
                    # +--------+--------+--------+--------+--------+--------+--------+------+----------------+----------+---------+-------+--------------+
                    # | 1      | 1      | 1      | 0      | 0      | 0      | 0      | 0    | 0              | 0        | 1       | 1     | 0            |
                    # +--------+--------+--------+--------+--------+--------+--------+------+----------------+----------+---------+-------+--------------+
>>>>>>> 97f0a2b1
    """

    # Init (transformed) One Hot Encoded input array
    input_array = np.zeros(len(input_dict), 13)

    for idx, patient_dict in enumerate(input_dict.values()):

        # Remove patient if no responses
        if len(patient_dict.values()) == 0:
            continue

        filter_input = InputFilter(patient_dict=patient_dict)

        # Flag 1: Pale skin before event
        input_array[idx, 0] = any([
            filter_input.get_flag_value(BEFORE_EVENT_QUESTIONS,
                                        FLAG_1_KEYWORDS),
            filter_input.get_flag_value(BEFORE_EVENT_QUESTIONS,
                                        FLAG_1_KEYWORDS_MULTIPLE,
                                        multiple_words_to_match=True)
        ])

        # Flag 2: Loss of consciousness immediately after urination
        # or defacation
        # Removed due to lack of data

        # Flag 2:
        input_array[idx, 1] = filter_input.get_flag_value(
            list_of_keys=DURING_EVENT_QUESTIONS,
            list_of_keywords=FLAG_2_KEYWORDS)

        # Flag 3: Fall or slump with loss of awareness
        # during event
        input_array[idx,
                    2] = filter_input.get_flag_value(DURING_EVENT_QUESTIONS,
                                                     FLAG_3_KEYWORDS)

        # Flag 4: Seizure with eyes closed lasting longer than 10 minutes
        input_array[idx, 3] = all([
            filter_input.get_flag_value(DURING_EVENT_QUESTIONS,
                                        FLAG_4_KEYWORDS_DURING),
            filter_input.get_flag_value(DURATION_QUESTIONS,
                                        FLAG_4_KEYWORDS_DURATION)
        ])

        # Flag 5: Severe preictal headache
        input_array[idx, 4] = any([
            filter_input.get_flag_value(BEFORE_EVENT_QUESTIONS,
                                        FLAG_5_KEYWORDS),
            filter_input.get_flag_value(BEFORE_EVENT_QUESTIONS,
                                        FLAG_5_KEYWORDS_MULTIPLE,
                                        multiple_words_to_match=True)
        ])

        # Flag 6: Fall after posture change, standing, coughing, or pain
        input_array[idx, 5] = all([
            filter_input.get_flag_value(BEFORE_EVENT_QUESTIONS,
                                        FLAG_6_KEYWORDS_BEFORE),
            filter_input.get_flag_value(DURING_EVENT_QUESTIONS,
                                        FLAG_6_KEYWORDS_DURING)
        ])

    input_array = input_array.astype(int)

    return input_array<|MERGE_RESOLUTION|>--- conflicted
+++ resolved
@@ -19,15 +19,9 @@
 ]
 DURATION_QUESTIONS = ['How long do your seizures last?']
 
-<<<<<<< HEAD
 FLAG_1_KEYWORDS = ['pale', 'white', 'dizzy', 'dissy', 'vertigo']
 FLAG_1_KEYWORDS_MULTIPLE = ['light', 'head']
-
-=======
-FLAG_1_KEYWORDS = ['pale', 'white', 'dizzy',
-                   'dissy']  # TODO: add light + head, vertigo multichoice
 FLAG_2_KEYWORDS = ['']
->>>>>>> 97f0a2b1
 FLAG_3_KEYWORDS = ['collapse', 'droop', 'slump']
 FLAG_4_KEYWORDS_DURING = ['eye', 'close', 'shut']
 FLAG_4_KEYWORDS_DURATION = [
@@ -112,17 +106,6 @@
 
                 Elements are represented as NaN = no data, 0 = 'no', or 1 = 'yes'.
                 Example:
-<<<<<<< HEAD
-                    # +--------+--------+--------+--------+--------+--------+------+----------------+----------+---------+-------+--------------+
-                    # | flag_1 | flag_3 | flag_4 | flag_5 | flag_6 | lesion | lips | night_seizures | onset_21 | staring | jerks | tonic_clonic |
-                    # +--------+--------+--------+--------+--------+--------+------+----------------+----------+---------+-------+--------------+
-                    # | NaN    | NaN    | NaN    | NaN    | NaN    | 1      | 0    | 0              | 0        | 0       | 0     | 0            |
-                    # +--------+--------+--------+--------+--------+--------+------+----------------+----------+---------+-------+--------------+
-                    # | 1      | 1      | 0      | 0      | 0      | 1      | 0    | 0              | 0        | 0       | 0     | 0            |
-                    # +--------+--------+--------+--------+--------+--------+------+----------------+----------+---------+-------+--------------+
-                    # | 1      | 1      | 0      | 0      | 0      | 0      | 0    | 0              | 0        | 1       | 1     | 0            |
-                    # +--------+--------+--------+--------+--------+--------+------+----------------+----------+---------+-------+--------------+
-=======
                     # +--------+--------+--------+--------+--------+--------+--------+------+----------------+----------+---------+-------+--------------+
                     # | flag_1 | flag_2 | flag_3 | flag_4 | flag_5 | flag_6 | lesion | lips | night_seizures | onset_21 | staring | jerks | tonic_clonic |
                     # +--------+--------+--------+--------+--------+--------+--------+------+----------------+----------+---------+-------+--------------+
@@ -132,7 +115,6 @@
                     # +--------+--------+--------+--------+--------+--------+--------+------+----------------+----------+---------+-------+--------------+
                     # | 1      | 1      | 1      | 0      | 0      | 0      | 0      | 0    | 0              | 0        | 1       | 1     | 0            |
                     # +--------+--------+--------+--------+--------+--------+--------+------+----------------+----------+---------+-------+--------------+
->>>>>>> 97f0a2b1
     """
 
     # Init (transformed) One Hot Encoded input array
@@ -154,10 +136,6 @@
                                         FLAG_1_KEYWORDS_MULTIPLE,
                                         multiple_words_to_match=True)
         ])
-
-        # Flag 2: Loss of consciousness immediately after urination
-        # or defacation
-        # Removed due to lack of data
 
         # Flag 2:
         input_array[idx, 1] = filter_input.get_flag_value(
