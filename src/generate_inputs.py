--- conflicted
+++ resolved
@@ -8,55 +8,30 @@
 import spacy
 
 BEFORE_EVENT_QUESTIONS = [
-<<<<<<< HEAD
-    'What other things do you experience right before or at the beginning of a seizure?',
-    'Please describe what you feel right before or at the beginning of a seizure.',
-    'Please specify other warning.'
-    'Which warnings do you get before you have a seizure?'
-=======
     "What other things do you experience right before or at the beginning of a seizure?",
     "Please describe what you feel right before or at the beginning of a seizure.",
-    "Please specify other warning.",
->>>>>>> ffcaacd8
+    "Please specify other warning."
+    "Which warnings do you get before you have a seizure?",
 ]
 DURING_EVENT_QUESTIONS = [
     "Please specify other symptoms.",
     "Describe what happens during your seizures.",
 ]
-<<<<<<< HEAD
-DURATION_QUESTIONS = ['How long do your seizures last?']
-
-FLAG_1_KEYWORDS = ['pale', 'white', 'dizzy', 'dissy', 'vertigo']
-FLAG_1_KEYWORDS_MULTIPLE = ['light', 'head']
-FLAG_2_KEYWORDS = ['']
-FLAG_3_KEYWORDS = ['collapse', 'droop', 'slump']
-FLAG_4_KEYWORDS_DURING = ['eye', 'close', 'shut']
-=======
 DURATION_QUESTIONS = ["How long do your seizures last?"]
 
-FLAG_1_KEYWORDS = [
-    "pale",
-    "white",
-    "dizzy",
-    "dissy",
-]  # TODO: add light + head, vertigo multichoice
+FLAG_1_KEYWORDS = ["pale", "white", "dizzy", "dissy", "vertigo"]
+FLAG_1_KEYWORDS_MULTIPLE = ["light", "head"]
+FLAG_2_KEYWORDS = [""]
 FLAG_3_KEYWORDS = ["collapse", "droop", "slump"]
 FLAG_4_KEYWORDS_DURING = ["eye", "close", "shut"]
->>>>>>> ffcaacd8
 FLAG_4_KEYWORDS_DURATION = [
     "7 - 15 minutes",
     "more than 15 minutes",
 ]  # TODO: check with MCPV team that format is in str
-<<<<<<< HEAD
-FLAG_5_KEYWORDS = ['headache', 'migraine']
-FLAG_5_KEYWORDS_MULTIPLE = ['head', 'ache']
-FLAG_6_KEYWORDS_BEFORE = ['pain', 'cough', 'stand']
-FLAG_6_KEYWORDS_DURING = ['fell', 'fall']
-=======
-FLAG_5_KEYWORDS = ["headache", "migraine"]  # TODO: add head + ache
+FLAG_5_KEYWORDS = ["headache", "migraine"]
+FLAG_5_KEYWORDS_MULTIPLE = ["head", "ache"]
 FLAG_6_KEYWORDS_BEFORE = ["pain", "cough", "stand"]
 FLAG_6_KEYWORDS_DURING = ["fell", "fall"]
->>>>>>> ffcaacd8
 
 
 class InputFilter:
@@ -67,15 +42,11 @@
         self.patient_dict = patient_dict
 
     def get_flag_value(
-<<<<<<< HEAD
-            self,
-            list_of_keys: List[str],
-            list_of_keywords: List[str],
-            multiple_words_to_match: bool = False) -> Optional[bool]:
-=======
-        self, list_of_keys: List[str], list_of_keywords: List[str]
+        self,
+        list_of_keys: List[str],
+        list_of_keywords: List[str],
+        multiple_words_to_match: bool = False,
     ) -> Optional[bool]:
->>>>>>> ffcaacd8
         # Filter the patient dict of keys (questions) and values (answers)
         input_dict = {key: self.patient_dict[key] for key in list_of_keys}
 
@@ -88,72 +59,18 @@
         split_words_doc = list(self.nlp(input_sentences))
         split_words_str = set([token.text for token in split_words_doc])
 
-<<<<<<< HEAD
         if not multiple_words_to_match:
-            return any(keyword for keyword in list_of_keywords
-                       if keyword in split_words_str)
+            return any(
+                keyword for keyword in list_of_keywords if keyword in split_words_str
+            )
         else:
-            return all(keyword for keyword in list_of_keywords
-                       if keyword in split_words_str)
-=======
-        return any(
-            keyword for keyword in list_of_keywords if keyword in split_words_str
-        )
->>>>>>> ffcaacd8
+            return all(
+                keyword for keyword in list_of_keywords if keyword in split_words_str
+            )
 
 
 def transform_input(input_dict: Mapping[str, Mapping[str, str]]) -> np.ndarray:
     """Takes dictionary of patient's responses to survey questions
-<<<<<<< HEAD
-    and transforms to One Hot Encoded matrix."
-
-    Args:
-        input_dict (dict): Dictionary where keys represent a patient,
-            enclosing another dictionary of key (question), value (answer) pairs.
-            N.b. If no value (answer), to a key (question), an empty string is expected.
-            Example:
-                {
-                    'patient_1': {
-                        'How long do your seizures last?': 'a few seconds',
-                        'Describe what happens during your seizures.': '',
-                        ...
-                    }
-                }
-=
-    Returns:
-        np.ndarray: Input array where rows represent each patient, and columns
-            represent each input (i.e. question). Inputs are as follows:
-                input_1 - Did skin turn pale before event?
-                input_2 - Before event included urination or defacation, AND event included loss of
-                            consciousness.
-                input_3 - Event duration was < 10 sec, AND event included loss of awareness and
-                            fall / slump
-                input_4 - Event duration was > 10 min, AND event included eyes closed
-                input_5 - Before event included severe headache
-                input 6 - Before event included standing up OR sit up OR posture change OR coughing
-                            OR pain, AND event included falling
-                input_7 - Has grey matter lesion (via imaging)
-                input_8 - Event included lip smacking OR chewing
-                input_9 - Events are nocturnal-only
-                input_10 - Onset >= 21 y.o.
-                input_11 - Event duration < 20 sec, AND event included staring OR blank OR unresponsive
-                            OR unaware, AND after event did not include confusion
-                input_12 - Before event excluded resting NOR sleeping AND event included jerks
-                input_13 - Before event included waking w/in 1 hr OR jerking AND event included
-                            convulsions on both sides, stiffening, jerks
-
-                Elements are represented as NaN = no data, 0 = 'no', or 1 = 'yes'.
-                Example:
-                    # +--------+--------+--------+--------+--------+--------+--------+------+----------------+----------+---------+-------+--------------+
-                    # | flag_1 | flag_2 | flag_3 | flag_4 | flag_5 | flag_6 | lesion | lips | night_seizures | onset_21 | staring | jerks | tonic_clonic |
-                    # +--------+--------+--------+--------+--------+--------+--------+------+----------------+----------+---------+-------+--------------+
-                    # | NaN    | NaN    | NaN    | NaN    | NaN    | NaN    | 1      | 0    | 0              | 0        | 0       | 0     | 0            |
-                    # +--------+--------+--------+--------+--------+--------+--------+------+----------------+----------+---------+-------+--------------+
-                    # | 1      | 1      | 1      | 0      | 0      | 0      | 1      | 0    | 0              | 0        | 0       | 0     | 0            |
-                    # +--------+--------+--------+--------+--------+--------+--------+------+----------------+----------+---------+-------+--------------+
-                    # | 1      | 1      | 1      | 0      | 0      | 0      | 0      | 0    | 0              | 0        | 1       | 1     | 0            |
-                    # +--------+--------+--------+--------+--------+--------+--------+------+----------------+----------+---------+-------+--------------+
-=======
         and transforms to One Hot Encoded matrix."
 
         Args:
@@ -174,7 +91,7 @@
                 represent each input (i.e. question). Inputs are as follows:
                     input_1 - Did skin turn pale before event?
                     input_2 - Before event included urination or defacation, AND event included loss of
-                                consciousness. N.b. Removed due to lack of data.
+                                consciousness.
                     input_3 - Event duration was < 10 sec, AND event included loss of awareness and
                                 fall / slump
                     input_4 - Event duration was > 10 min, AND event included eyes closed
@@ -193,16 +110,15 @@
 
                     Elements are represented as NaN = no data, 0 = 'no', or 1 = 'yes'.
                     Example:
-                        # +--------+--------+--------+--------+--------+--------+--------+------+----------------+----------+---------+-------+-----+
-                        # | flag_1 | flag_3 | flag_4 | flag_5 | flag_6 | lesion | lips | night_seizures | onset_21 | staring | jerks | tonic_clonic |
-                        # +--------+--------+--------+--------+--------+--------+--------+------+----------------+----------+---------+-------+-----+
-                        # | NaN    | NaN    | NaN    | NaN    | NaN    | 1      | 0    | 0              | 0        | 0       | 0     | 0            |
-                        # +--------+--------+--------+--------+--------+--------+--------+------+----------------+----------+---------+-------+-----+
-                        # | 1      | 1      | 0      | 0      | 0      | 1      | 0    | 0              | 0        | 0       | 0     | 0            |
-                        # +--------+--------+--------+--------+--------+--------+--------+------+----------------+----------+---------+-------+-----+
-                        # | 1      | 1      | 0      | 0      | 0      | 0      | 0    | 0              | 0        | 1       | 1     | 0            |
-                        # +--------+--------+--------+--------+--------+--------+--------+------+----------------+----------+---------+-------+-----+
->>>>>>> ffcaacd8
+                        # +--------+--------+--------+--------+--------+--------+--------+------+----------------+----------+---------+-------+--------------+
+                        # | flag_1 | flag_2 | flag_3 | flag_4 | flag_5 | flag_6 | lesion | lips | night_seizures | onset_21 | staring | jerks | tonic_clonic |
+                        # +--------+--------+--------+--------+--------+--------+--------+------+----------------+----------+---------+-------+--------------+
+                        # | NaN    | NaN    | NaN    | NaN    | NaN    | NaN    | 1      | 0    | 0              | 0        | 0       | 0     | 0            |
+                        # +--------+--------+--------+--------+--------+--------+--------+------+----------------+----------+---------+-------+--------------+
+                        # | 1      | 1      | 1      | 0      | 0      | 0      | 1      | 0    | 0              | 0        | 0       | 0     | 0            |
+                        # +--------+--------+--------+--------+--------+--------+--------+------+----------------+----------+---------+-------+--------------+
+                        # | 1      | 1      | 1      | 0      | 0      | 0      | 0      | 0    | 0              | 0        | 1       | 1     | 0            |
+                        # +--------+--------+--------+--------+--------+--------+--------+------+----------------+----------+---------+-------+--------------+
     """
 
     # Init (transformed) One Hot Encoded input array
@@ -212,95 +128,64 @@
 
         filter_input = InputFilter(patient_dict=patient_dict)
         # Flag 1: Pale skin before event
-<<<<<<< HEAD
-        input_array[idx, 0] = any([
-            filter_input.get_flag_value(BEFORE_EVENT_QUESTIONS,
-                                        FLAG_1_KEYWORDS),
-            filter_input.get_flag_value(BEFORE_EVENT_QUESTIONS,
-                                        FLAG_1_KEYWORDS_MULTIPLE,
-                                        multiple_words_to_match=True)
-        ])
+        input_array[idx, 0] = any(
+            [
+                filter_input.get_flag_value(BEFORE_EVENT_QUESTIONS, FLAG_1_KEYWORDS),
+                filter_input.get_flag_value(
+                    BEFORE_EVENT_QUESTIONS,
+                    FLAG_1_KEYWORDS_MULTIPLE,
+                    multiple_words_to_match=True,
+                ),
+            ]
+        )
 
         # Flag 2: Loss of consciousness immediately after urination
         # or defacation
-        input_array[idx,
-                    1] = filter_input.get_flag_value(DURING_EVENT_QUESTIONS,
-                                                     FLAG_2_KEYWORDS)
-
-        # Flag 3: Fall or slump with loss of awareness
-        # during event
-        input_array[idx,
-                    2] = filter_input.get_flag_value(DURING_EVENT_QUESTIONS,
-                                                     FLAG_3_KEYWORDS)
-
-        # Flag 4: Seizure with eyes closed lasting longer than 10 minutes
-        input_array[idx, 3] = all([
-            filter_input.get_flag_value(DURING_EVENT_QUESTIONS,
-                                        FLAG_4_KEYWORDS_DURING),
-            filter_input.get_flag_value(DURATION_QUESTIONS,
-                                        FLAG_4_KEYWORDS_DURATION)
-        ])
-
-        # Flag 5: Severe preictal headache
-        input_array[idx, 4] = any([
-            filter_input.get_flag_value(BEFORE_EVENT_QUESTIONS,
-                                        FLAG_5_KEYWORDS),
-            filter_input.get_flag_value(BEFORE_EVENT_QUESTIONS,
-                                        FLAG_5_KEYWORDS_MULTIPLE,
-                                        multiple_words_to_match=True)
-        ])
-
-        # Flag 6: Fall after posture change, standing, coughing, or pain
-        input_array[idx, 5] = all([
-            filter_input.get_flag_value(BEFORE_EVENT_QUESTIONS,
-                                        FLAG_6_KEYWORDS_BEFORE),
-            filter_input.get_flag_value(DURING_EVENT_QUESTIONS,
-                                        FLAG_6_KEYWORDS_DURING)
-        ])
-=======
-        input_array[idx, 0] = filter_input.get_flag_value(
-            list_of_keys=BEFORE_EVENT_QUESTIONS, list_of_keywords=FLAG_1_KEYWORDS
+        input_array[idx, 1] = filter_input.get_flag_value(
+            DURING_EVENT_QUESTIONS, FLAG_2_KEYWORDS
         )
 
         # Flag 3: Fall or slump with loss of awareness
         # during event
         input_array[idx, 2] = filter_input.get_flag_value(
-            list_of_keys=DURING_EVENT_QUESTIONS, list_of_keywords=FLAG_3_KEYWORDS
+            DURING_EVENT_QUESTIONS, FLAG_3_KEYWORDS
         )
 
         # Flag 4: Seizure with eyes closed lasting longer than 10 minutes
         input_array[idx, 3] = all(
             [
                 filter_input.get_flag_value(
-                    list_of_keys=DURING_EVENT_QUESTIONS,
-                    list_of_keywords=FLAG_4_KEYWORDS_DURING,
+                    DURING_EVENT_QUESTIONS, FLAG_4_KEYWORDS_DURING
                 ),
                 filter_input.get_flag_value(
-                    list_of_keys=DURATION_QUESTIONS,
-                    list_of_keywords=FLAG_4_KEYWORDS_DURATION,
+                    DURATION_QUESTIONS, FLAG_4_KEYWORDS_DURATION
                 ),
             ]
         )
 
         # Flag 5: Severe preictal headache
-        input_array[idx, 4] = filter_input.get_flag_value(
-            list_of_keys=BEFORE_EVENT_QUESTIONS, list_of_keywords=FLAG_5_KEYWORDS
+        input_array[idx, 4] = any(
+            [
+                filter_input.get_flag_value(BEFORE_EVENT_QUESTIONS, FLAG_5_KEYWORDS),
+                filter_input.get_flag_value(
+                    BEFORE_EVENT_QUESTIONS,
+                    FLAG_5_KEYWORDS_MULTIPLE,
+                    multiple_words_to_match=True,
+                ),
+            ]
         )
 
         # Flag 6: Fall after posture change, standing, coughing, or pain
         input_array[idx, 5] = all(
             [
                 filter_input.get_flag_value(
-                    list_of_keys=BEFORE_EVENT_QUESTIONS,
-                    list_of_keywords=FLAG_6_KEYWORDS_BEFORE,
+                    BEFORE_EVENT_QUESTIONS, FLAG_6_KEYWORDS_BEFORE
                 ),
                 filter_input.get_flag_value(
-                    list_of_keys=DURING_EVENT_QUESTIONS,
-                    list_of_keywords=FLAG_6_KEYWORDS_DURING,
+                    DURING_EVENT_QUESTIONS, FLAG_6_KEYWORDS_DURING
                 ),
             ]
         )
->>>>>>> ffcaacd8
 
     input_array = input_array.astype(int)
 
