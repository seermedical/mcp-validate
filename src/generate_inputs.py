--- conflicted
+++ resolved
@@ -193,61 +193,6 @@
     # Init (transformed) One Hot Encoded input array
     input_array = np.zeros(len(input_dict), 13)
 
-<<<<<<< HEAD
-    for idx, patient_dict in enumerate(input_dict.values()):
-
-        # Remove patient if no responses
-        if len(patient_dict.values()) == 0:
-            continue
-
-        filter_input = InputFilter(patient_dict=patient_dict)
-
-        # Flag 1: Pale skin before event
-        input_array[idx, 0] = any([
-            filter_input.get_flag_value(BEFORE_EVENT_QUESTIONS,
-                                        FLAG_1_KEYWORDS),
-            filter_input.get_flag_value(BEFORE_EVENT_QUESTIONS,
-                                        FLAG_1_KEYWORDS_MULTIPLE,
-                                        multiple_words_to_match=True)
-        ])
-
-        # Flag 2: Loss of consciousness immediately after urination
-        # or defacation
-        input_array[idx,
-                    1] = filter_input.get_flag_value(DURING_EVENT_QUESTIONS,
-                                                     FLAG_2_KEYWORDS)
-
-        # Flag 3: Fall or slump with loss of awareness
-        # during event
-        input_array[idx,
-                    2] = filter_input.get_flag_value(DURING_EVENT_QUESTIONS,
-                                                     FLAG_3_KEYWORDS)
-
-        # Flag 4: Seizure with eyes closed lasting longer than 10 minutes
-        input_array[idx, 3] = all([
-            filter_input.get_flag_value(DURING_EVENT_QUESTIONS,
-                                        FLAG_4_KEYWORDS_DURING),
-            filter_input.get_flag_value(DURATION_QUESTIONS,
-                                        FLAG_4_KEYWORDS_DURATION)
-        ])
-
-        # Flag 5: Severe preictal headache
-        input_array[idx, 4] = any([
-            filter_input.get_flag_value(BEFORE_EVENT_QUESTIONS,
-                                        FLAG_5_KEYWORDS),
-            filter_input.get_flag_value(BEFORE_EVENT_QUESTIONS,
-                                        FLAG_5_KEYWORDS_MULTIPLE,
-                                        multiple_words_to_match=True)
-        ])
-
-        # Flag 6: Fall after posture change, standing, coughing, or pain
-        input_array[idx, 5] = all([
-            filter_input.get_flag_value(BEFORE_EVENT_QUESTIONS,
-                                        FLAG_6_KEYWORDS_BEFORE),
-            filter_input.get_flag_value(DURING_EVENT_QUESTIONS,
-                                        FLAG_6_KEYWORDS_DURING)
-        ])
-=======
     for row_idx, patient_dict in enumerate(input_dict.values()):
 
         # Set row to np.nan if no responses
@@ -259,7 +204,6 @@
             input_array[row_idx, col_idx] = matches_criteria(
                 nlp, patient_dict, keywords_dict
             )
->>>>>>> 229c9167
 
     input_array = input_array.astype(int)
 
