--- conflicted
+++ resolved
@@ -24,11 +24,8 @@
     "dizzy",
     "dissy",
 ]  # TODO: add light + head, vertigo multichoice
-<<<<<<< HEAD
 FLAG_2_KEYWORDS_BEFORE = ["toilet", "restroom"]
 FLAG_2_KEYWORDS_DURING = ["conscious", "fall", "aware", "black"]
-=======
->>>>>>> ffcaacd8
 FLAG_3_KEYWORDS = ["collapse", "droop", "slump"]
 FLAG_4_KEYWORDS_DURING = ["eye", "close", "shut"]
 FLAG_4_KEYWORDS_DURATION = [
@@ -89,11 +86,7 @@
                 represent each input (i.e. question). Inputs are as follows:
                     input_1 - Did skin turn pale before event?
                     input_2 - Before event included urination or defacation, AND event included loss of
-<<<<<<< HEAD
                                 consciousness.
-=======
-                                consciousness. N.b. Removed due to lack of data.
->>>>>>> ffcaacd8
                     input_3 - Event duration was < 10 sec, AND event included loss of awareness and
                                 fall / slump
                     input_4 - Event duration was > 10 min, AND event included eyes closed
@@ -112,7 +105,6 @@
 
                     Elements are represented as NaN = no data, 0 = 'no', or 1 = 'yes'.
                     Example:
-<<<<<<< HEAD
                         # +--------+--------+--------+--------+--------+--------+--------+------+----------------+----------+---------+-------+--------------+
                         # | flag_1 | flag_2 | flag_3 | flag_4 | flag_5 | flag_6 | lesion | lips | night_seizures | onset_21 | staring | jerks | tonic_clonic |
                         # +--------+--------+--------+--------+--------+--------+--------+------+----------------+----------+---------+-------+--------------+
@@ -122,17 +114,6 @@
                         # +--------+--------+--------+--------+--------+--------+--------+------+----------------+----------+---------+-------+--------------+
                         # | 1      | 1      | 1      | 0      | 0      | 0      | 0      | 0    | 0              | 0        | 1       | 1     | 0            |
                         # +--------+--------+--------+--------+--------+--------+--------+------+----------------+----------+---------+-------+--------------+
-=======
-                        # +--------+--------+--------+--------+--------+--------+--------+------+----------------+----------+---------+-------+-----+
-                        # | flag_1 | flag_3 | flag_4 | flag_5 | flag_6 | lesion | lips | night_seizures | onset_21 | staring | jerks | tonic_clonic |
-                        # +--------+--------+--------+--------+--------+--------+--------+------+----------------+----------+---------+-------+-----+
-                        # | NaN    | NaN    | NaN    | NaN    | NaN    | 1      | 0    | 0              | 0        | 0       | 0     | 0            |
-                        # +--------+--------+--------+--------+--------+--------+--------+------+----------------+----------+---------+-------+-----+
-                        # | 1      | 1      | 0      | 0      | 0      | 1      | 0    | 0              | 0        | 0       | 0     | 0            |
-                        # +--------+--------+--------+--------+--------+--------+--------+------+----------------+----------+---------+-------+-----+
-                        # | 1      | 1      | 0      | 0      | 0      | 0      | 0    | 0              | 0        | 1       | 1     | 0            |
-                        # +--------+--------+--------+--------+--------+--------+--------+------+----------------+----------+---------+-------+-----+
->>>>>>> ffcaacd8
     """
 
     # Init (transformed) One Hot Encoded input array
@@ -145,9 +126,9 @@
         input_array[idx, 0] = filter_input.get_flag_value(
             list_of_keys=BEFORE_EVENT_QUESTIONS, list_of_keywords=FLAG_1_KEYWORDS
         )
-<<<<<<< HEAD
 
-        # Flag 2:
+        # Flag 2: Loss of consciousness immediately after urination or
+        # defecation
         input_array[idx, 1] = all(
             [
                 filter_input.get_flag_value(
@@ -160,8 +141,6 @@
                 ),
             ]
         )
-=======
->>>>>>> ffcaacd8
 
         # Flag 3: Fall or slump with loss of awareness
         # during event
