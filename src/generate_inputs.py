--- conflicted
+++ resolved
@@ -19,15 +19,9 @@
 ]
 DURATION_QUESTIONS = ['How long do your seizures last?']
 
-<<<<<<< HEAD
 FLAG_1_KEYWORDS = ['pale', 'white', 'dizzy', 'dissy', 'vertigo']
 FLAG_1_KEYWORDS_MULTIPLE = ['light', 'head']
-
-=======
-FLAG_1_KEYWORDS = ['pale', 'white', 'dizzy',
-                   'dissy']  # TODO: add light + head, vertigo multichoice
 FLAG_2_KEYWORDS = ['']
->>>>>>> 97f0a2b1
 FLAG_3_KEYWORDS = ['collapse', 'droop', 'slump']
 FLAG_4_KEYWORDS_DURING = ['eye', 'close', 'shut']
 FLAG_4_KEYWORDS_DURATION = [
