--- conflicted
+++ resolved
@@ -135,14 +135,8 @@
                 list_of_keys=DURING_EVENT_QUESTIONS,
                 list_of_keywords=FLAG_4_KEYWORDS_DURING),
             filter_input.get_flag_value(
-<<<<<<< HEAD
-                list_of_keys=FLAG_KEYS_DURATION,
-                list_of_keywords=FLAG_4_KEYWORDS_DURATION)
-        ])
-=======
                 list_of_keys=DURATION_QUESTIONS,
-                list_of_keywords=FLAG_4_KEYWORDS_DURATION))
->>>>>>> 46101c44
+                list_of_keywords=FLAG_4_KEYWORDS_DURATION)])
 
         # Flag 5: Severe preictal headache
         input_array[idx, 4] = filter_input.get_flag_value(
@@ -155,16 +149,10 @@
                 list_of_keys=BEFORE_EVENT_QUESTIONS,
                 list_of_keywords=FLAG_6_KEYWORDS_BEFORE),
             filter_input.get_flag_value(
-<<<<<<< HEAD
-                list_of_keys=FLAG_KEYS_DURING,
-                list_of_keywords=FLAG_6_KEYWORDS_DURING)
-        ])
-=======
                 list_of_keys=DURING_EVENT_QUESTIONS,
                 list_of_keywords=FLAG_6_KEYWORDS_DURING))
 
     input_array = input_array.astype(int)
->>>>>>> 46101c44
 
     input_array = input_array.astype(float)
     return input_array