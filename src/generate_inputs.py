--- conflicted
+++ resolved
@@ -19,17 +19,8 @@
 ]
 DURATION_QUESTIONS = ["How long do your seizures last?"]
 
-<<<<<<< HEAD
 FLAG_1_KEYWORDS = ["pale", "white", "dizzy", "dissy", "vertigo"]
 FLAG_1_KEYWORDS_MULTIPLE = ["light", "head"]
-FLAG_2_KEYWORDS = [""]
-=======
-FLAG_1_KEYWORDS = [
-    "pale",
-    "white",
-    "dizzy",
-    "dissy",
-]  # TODO: add light + head, vertigo multichoice
 FLAG_2_KEYWORDS_BEFORE = ["toilet", "restroom"]
 FLAG_2_KEYWORDS_DURING = [
     "conscious",
@@ -37,8 +28,8 @@
     "aware",
     "faint",
     "blackout",
-]  # TODO: add black + out
->>>>>>> f6c8b590
+]
+# TODO: add black + out
 FLAG_3_KEYWORDS = ["collapse", "droop", "slump"]
 FLAG_4_KEYWORDS_DURING = ["eye", "close", "shut"]
 FLAG_4_KEYWORDS_DURATION = [
@@ -156,12 +147,6 @@
             ]
         )
 
-        # Flag 2: Loss of consciousness immediately after urination
-        # or defacation
-        input_array[idx, 1] = filter_input.get_flag_value(
-            DURING_EVENT_QUESTIONS, FLAG_2_KEYWORDS
-        )
-
         # Flag 2: Loss of consciousness immediately after urination or
         # defecation
         input_array[idx, 1] = all(
