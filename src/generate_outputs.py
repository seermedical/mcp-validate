--- conflicted
+++ resolved
@@ -86,21 +86,12 @@
     Returns:
         predicted_output: Output array where rows represent patients and columns represent
             predicted diagnosis (i.e. output classes). Outputs are as follows:
-<<<<<<< HEAD
             Output 1 - Indeterminate
             Output 2 - Non-epileptic
             Output 3 - Epileptic
             Output 4 - Focal
             Output 5 - Generalized
             Output 6 - Unknown Onset
-=======
-            output_1 - Indeterminate
-            output_2 - Non-epileptic
-            output_3 - Epileptic
-            output_4 - Focal
-            output_5 - Generalized
-            output_6 - Unknown Onset
->>>>>>> 34e83a00
 
             Elements are represented as 0 = negative diagnosis, or 1 = positive diagnosis. N.b. A
             patient may have multiple diagnoses.
@@ -110,17 +101,10 @@
                 # +--------------+--------------+----------+-------+-------------+---------+
                 # | 1            | 0            | 0        | 0     | 0           | 0       |
                 # +--------------+--------------+----------+-------+-------------+---------+
-<<<<<<< HEAD
                 # | 0            | 0            | 1        | 0     | 0           | 0       |
                 # +--------------+--------------+----------+-------+-------------+---------+
                 # | 0            | 0            | 1        | 0     | 0           | 0       |
-=======
-                # | 0            | 0            | 1        | 1     | 0           | 0       |
                 # +--------------+--------------+----------+-------+-------------+---------+
-                # | 0            | 0            | 1        | 0     | 1           | 0       |
->>>>>>> 34e83a00
-                # +--------------+--------------+----------+-------+-------------+---------+
-
     """
 
     n_rows = input_array.shape[0]
@@ -132,7 +116,6 @@
     for idx in range(n_rows):
         row = input_array[idx, :]
 
-<<<<<<< HEAD
         # No data
         if has_undefined_values(row, threshold=1):
             continue
@@ -146,41 +129,6 @@
         else:
             # Epilepsy
             predicted_output[idx, 2] = 1
-=======
-        input_block_1 = row[0:6]
-        input_block_2 = row[6:9]
-        input_block_3 = row[10:13]
-
-        # Block 1
-        # Epilepsy vs Non-Epilepsy
-        if has_undefined_values(input_block_1, threshold=3):
-            predicted_output[idx, 0] = 1  # indeterminate
-
-        if has_positive_values(input_block_1):
-            predicted_output[idx, 1] = 1  # non-epilepsy
-        else:
-            predicted_output[idx, 2] = 1  # epilepsy
-
-        # Block 2
-        # Focal vs Generalised
-        if has_undefined_values(input_block_2, threshold=2):
-            continue
-
-        if has_positive_values(row[9]) or has_positive_values(input_block_2):
-            predicted_output[idx, 3] = 1  # focal diagnosis
-            continue
-
-        # Block 3
-        # Generalised vs Unknown Onset
-        # TODO: Check with Mark that we can't differentiate focal from general ?
-        if has_undefined_values(input_block_3, threshold=2):
-            continue
-
-        if has_positive_values(input_block_3):
-            predicted_output[idx, 4] = 1  # generalised
-        else:
-            predicted_output[idx, 5] = 1  # unknown onset
->>>>>>> 34e83a00
 
     return predicted_output
 
@@ -193,7 +141,6 @@
 
     Returns:
         true_output: Output array where rows represent patients and columns represent
-<<<<<<< HEAD
             true diagnosis. Output classes are as follows:
             Output 1 - Indeterminate
             Output 2 - Non-epileptic
@@ -201,15 +148,6 @@
             Output 4 - Focal
             Output 5 - Generalized
             Output 6 - Unknown Onset
-=======
-            true diagnosis. Outputs are as follows:
-            output_1 - Indeterminate
-            output_2 - Non-epileptic
-            output_3 - Epileptic
-            output_4 - Focal
-            output_5 - Generalized
-            output_6 - Unknown Onset
->>>>>>> 34e83a00
 
             Elements are represented as 0 = negative diagnosis, or 1 = positive diagnosis. N.b. A
             patient may have multiple diagnoses.
@@ -217,11 +155,7 @@
                 # +--------------+--------------+----------+-------+-------------+---------+
                 # indeterminate  | non_epilepsy | epilepsy | focal | generalized | unknown |
                 # +--------------+--------------+----------+-------+-------------+---------+
-<<<<<<< HEAD
                 # | 1            | 0            | 0        | 0     | 0           | 0       |
-=======
-                # | 0            | 0            | 0        | 0     | 0           | 0       |
->>>>>>> 34e83a00
                 # +--------------+--------------+----------+-------+-------------+---------+
                 # | 0            | 0            | 1        | 1     | 0           | 0       |
                 # +--------------+--------------+----------+-------+-------------+---------+
