"""
Script of functions to generate input matrix.
"""
from typing import Mapping, Sequence
import numpy as np

FOCAL_EPILEPSY_BILLING_CODES = ["G40.0", "G40.1", "G40.2", "G40.5", "G41.2"]
GENERALISED_EPILEPSY_BILLING_CODES = [
    "G40.7",
    "G41.1",
    "G40.3",
    "G40.6",
    "G41.0",
    "G40.4",
]
UNKNOWN_EPILEPSY_BILLING_CODES = ["G40.8", "G40.9", "G41.8", "G41.9"]


def set_diagnosis(list_of_billing_codes: Sequence[str]) -> np.ndarray:
    """Uses a list of ICD-10 billing codes to generate a row per patient
    for diagnostic array (see get_predicted_output).

    Args:
        list_of_billing_codes: List of ICD-10 billing codes
            for a patient.

    Returns:
        output_row: Row of 1s and 0s representing True or False
            diagnostic values.
    """

    # Init row
    output_row = np.zeros([1, 5])

    # Populate rows
    for i, billing_code_category in enumerate(
        [
            FOCAL_EPILEPSY_BILLING_CODES,
            GENERALISED_EPILEPSY_BILLING_CODES,
            UNKNOWN_EPILEPSY_BILLING_CODES,
        ]
    ):
        if any(
            billing_code in billing_code_category
            for billing_code in list_of_billing_codes
        ):
            output_row[0, i + 2] = 1

    if output_row.sum() == 0:
        output_row[0, 0] = 1
    else:
        output_row[0, 1] = 1

    return output_row


def has_undefined_values(input_array: np.ndarray, threshold: int = 3) -> bool:
    """Counts if number of NaNs in a given array is above a given threshold.

    Returns:
        bool: Returns True if n of NaN elements exceeds threshold, and False if
                n of NaN elements does not exceed threshold.
    """
    return np.count_nonzero(np.isnan(input_array)) > threshold


def has_positive_values(input_array: np.ndarray, threshold: int = 0) -> bool:
    """Checks if an array has enough non-zero data given a threshold.

    Returns:
        bool: Returns True if n of non-zero elements exceeds threshold, and False if
                n of non-zero elements does not exceed threshold.
    """
    return np.count_nonzero(input_array) > threshold


def get_predicted_output(input_array: np.ndarray) -> np.ndarray:
    """Predicts diagnosis of each patient based on a set of inputs.

    Args:
        input_array: Input array where rows represent each patient, and columns
            represent each input (i.e. question). See to transform_input().

    Returns:
        predicted_output: Output array where rows represent patients and columns represent
            predicted diagnosis (i.e. output classes). Outputs are as follows:
            output_1 - Indeterminate
            output_2 - Non-epileptic
            output_3 - Epileptic
            output_4 - Focal
            output_5 - Generalized
            output_6 - Unknown Onset

            Elements are represented as 0 = negative diagnosis, or 1 = positive diagnosis. N.b. A
            patient may have multiple diagnoses.
            # Example:
                # +--------------+--------------+----------+-------+-------------+---------+
                # indeterminate  | non_epilepsy | epilepsy | focal | generalized | unknown |
                # +--------------+--------------+----------+-------+-------------+---------+
                # | 1            | 0            | 0        | 0     | 0           | 0       |
                # +--------------+--------------+----------+-------+-------------+---------+
                # | 0            | 0            | 1        | 1     | 0           | 0       |
                # +--------------+--------------+----------+-------+-------------+---------+
                # | 0            | 0            | 1        | 0     | 1           | 0       |
                # +--------------+--------------+----------+-------+-------------+---------+

    """

    n_rows = input_array.shape[0]

    # create an output array
    predicted_output = np.zeros((n_rows, 8))

    # TODO: change logic to use indeterminate if NaNs
    for idx in range(n_rows):

        row = input_array[idx, :]

        input_block_1 = row[0:6]
        input_block_2 = row[6:9]
        input_block_3 = row[10:13]

        # Block 1
        # Epilepsy vs Non-Epilepsy
        if has_undefined_values(input_block_1, threshold=3):
            predicted_output[idx, 0] = 1  # indeterminate

        if has_positive_values(input_block_1):
            predicted_output[idx, 1] = 1  # non-epilepsy
        else:
            predicted_output[idx, 2] = 1  # epilepsy

        # Block 2
        # Focal vs Generalised
        if has_undefined_values(input_block_2, threshold=2):
            continue

        if has_positive_values(row[9]) or has_positive_values(input_block_2):
            predicted_output[idx, 3] = 1  # focal diagnosis
            continue

        # Block 3
        # Generalised vs Unknown Onset
        # TODO: Check with Mark that we can't differentiate focal from general ?
        if has_undefined_values(input_block_3, threshold=2):
            continue

        if has_positive_values(input_block_3):
            predicted_output[idx, 4] = 1  # generalised
        else:
            predicted_output[idx, 5] = 1  # unknown onset

    return predicted_output


<<<<<<< HEAD
def get_true_output(
        input_billing_codes: Mapping[str, Sequence[str]]) -> np.ndarray:
    """Defines diagnosis class for each patient based on the patient's billing code/s.
=======
def get_true_output(input_billing_codes: Mapping[str, Sequence[str]]) -> np.ndarray:
    """Defines diagnosis for each patient based on a set of billing codes.
>>>>>>> 229c9167

    Args:
        input_billing_codes: Dictionary of patients' billing codes.

    Returns:
        true_output: Output array where rows represent patients and columns represent
            true diagnosis. Outputs are as follows:
            output_1 - Indeterminate
            output_2 - Non-epileptic
            output_3 - Epileptic
            output_4 - Focal
            output_5 - Generalized
            output_6 - Unknown Onset

            Elements are represented as 0 = negative diagnosis, or 1 = positive diagnosis. N.b. A
            patient may have multiple diagnoses.
            # Example:
                # +--------------+--------------+----------+-------+-------------+---------+
                # indeterminate  | non_epilepsy | epilepsy | focal | generalized | unknown |
                # +--------------+--------------+----------+-------+-------------+---------+
                # | 1            | 0            | 0        | 0     | 0           | 0       |
                # +--------------+--------------+----------+-------+-------------+---------+
                # | 0            | 0            | 1        | 1     | 0           | 0       |
                # +--------------+--------------+----------+-------+-------------+---------+
                # | 0            | 0            | 1        | 0     | 1           | 0       |
                # +--------------+--------------+----------+-------+-------------+---------+
    """

    patient_keys = input_billing_codes.keys()

    # Init output array for true diagnoses
    true_output = np.zeros([len(input_billing_codes), 5])

    for idx, patient in enumerate(patient_keys):
        patient_values = input_billing_codes[patient].values()

        true_output[idx] = set_diagnosis(list_of_billing_codes=patient_values)

    return true_output<|MERGE_RESOLUTION|>--- conflicted
+++ resolved
@@ -153,14 +153,8 @@
     return predicted_output
 
 
-<<<<<<< HEAD
-def get_true_output(
-        input_billing_codes: Mapping[str, Sequence[str]]) -> np.ndarray:
+def get_true_output(input_billing_codes: Mapping[str, Sequence[str]]) -> np.ndarray:
     """Defines diagnosis class for each patient based on the patient's billing code/s.
-=======
-def get_true_output(input_billing_codes: Mapping[str, Sequence[str]]) -> np.ndarray:
-    """Defines diagnosis for each patient based on a set of billing codes.
->>>>>>> 229c9167
 
     Args:
         input_billing_codes: Dictionary of patients' billing codes.
